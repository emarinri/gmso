--- conflicted
+++ resolved
@@ -2,11 +2,8 @@
 import unyt as u
 
 from topology.core.connection import Connection
-<<<<<<< HEAD
+from topology.core.bond import Bond 
 from topology.testing.utils import allclose
-=======
-from topology.core.bond import Bond 
->>>>>>> 77eecdea
 
 
 class Topology(object):
